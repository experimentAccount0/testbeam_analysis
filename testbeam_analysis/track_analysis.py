''' Track finding and fitting functions are listed here.'''
from __future__ import division

import logging
from multiprocessing import Pool, cpu_count
from math import sqrt
import progressbar
import os
from collections import Iterable
import functools

import tables as tb
import numpy as np
from numba import njit
from matplotlib.backends.backend_pdf import PdfPages
from numpy import ma

from testbeam_analysis.tools import plot_utils
from testbeam_analysis.tools import analysis_utils
from testbeam_analysis.tools import geometry_utils
from testbeam_analysis.tools import kalman


def find_tracks(input_tracklets_file, input_alignment_file, output_track_candidates_file, min_cluster_distance=False, chunk_size=1000000):
    '''Takes first DUT track hit and tries to find matching hits in subsequent DUTs.
    The output is the same array with resorted hits into tracks. A track quality is set to
    be able to cut on good (less scattered) tracks.
    This function is uses numba to increase the speed on the inner loop (_find_tracks_loop()).

    This function can also be called on TrackCandidates arrays. That is usefull if an additional alignment step
    was done and the track finding has to be repeated.

    Parameters
    ----------
    input_tracklets_file : string
        Input file name with merged cluster hit table from all DUTs (tracklets file)
        Or track candidates file.
    input_alignment_file : string
        File containing the alignment information
    output_track_candidates_file : string
        Output file name for track candidate array
    min_cluster_distance : iterable, boolean
        A minimum distance all track cluster have to be apart, otherwise the complete event is flagged to have merged tracks (n_tracks = -1).
        This is needed to get a correct efficiency number, since assigning the same cluster to several tracks is not implemented and error prone.
        If it is true the std setting of 200 um is used. Otherwise a distance in um for each DUT has to be given.
        e.g.: For two devices: min_cluster_distance = (50, 250)
        If false the cluster distance is not considered.
        The events where any plane does have hits < min_cluster_distance is flagged with n_tracks = -1
    chunk_size : uint
        Chunk size of the data when reading from file.
    '''
    logging.info('=== Finding tracks ===')

    # Get alignment errors from file
    with tb.open_file(input_alignment_file, mode='r') as in_file_h5:
        try:
            raise tb.exceptions.NoSuchNodeError  # FIXME: sigma is to small after alignment, track finding with tracks instead of correlation needed
            correlations = in_file_h5.root.Alignment[:]
            n_duts = correlations.shape[0]
            logging.info('Taking correlation cut values from alignment')
            column_sigma = correlations['correlation_x']
            row_sigma = correlations['correlation_y']
        except tb.exceptions.NoSuchNodeError:
            logging.info('Taking correlation cut values from pre-alignment')
            correlations = in_file_h5.root.PreAlignment[:]
            n_duts = correlations.shape[0]
            if min_cluster_distance is True:
                min_cluster_distance = np.array([(200.)] * n_duts)
            elif min_cluster_distance is False:
                min_cluster_distance = np.zeros(n_duts)
            else:
                min_cluster_distance = np.array(min_cluster_distance)
            column_sigma = np.zeros(shape=n_duts)
            row_sigma = np.zeros(shape=n_duts)
            column_sigma[0], row_sigma[0] = 0.0, 0.0  # DUT0 has no correlation error
            for index in range(1, n_duts):
                column_sigma[index] = correlations[index]['column_sigma']
                row_sigma[index] = correlations[index]['row_sigma']

    with tb.open_file(input_tracklets_file, mode='r') as in_file_h5:
        try:  # First try:  normal tracklets assumed
            tracklets_node = in_file_h5.root.Tracklets
        except tb.exceptions.NoSuchNodeError:
            try:  # Second try: normal track candidates assumed
                tracklets_node = in_file_h5.root.TrackCandidates
                logging.info('Additional find track run on track candidates file %s', input_tracklets_file)
                logging.info('Output file with new track candidates file %s', output_track_candidates_file)
            except tb.exceptions.NoSuchNodeError:  # Last try: not used yet
                raise
        with tb.open_file(output_track_candidates_file, mode='w') as out_file_h5:
            track_candidates = out_file_h5.create_table(out_file_h5.root, name='TrackCandidates', description=tracklets_node.dtype, title='Track candidates', filters=tb.Filters(complib='blosc', complevel=5, fletcher32=False))

            progress_bar = progressbar.ProgressBar(widgets=['', progressbar.Percentage(), ' ', progressbar.Bar(marker='*', left='|', right='|'), ' ', progressbar.AdaptiveETA()], maxval=tracklets_node.shape[0], term_width=80)
            progress_bar.start()

            for tracklets_data_chunk, index in analysis_utils.data_aligned_at_events(tracklets_node, chunk_size=chunk_size):
                # Prepare hit data for track finding, create temporary arrays for x, y, z position and charge data
                # This is needed to call a numba jitted function, since the number of DUTs is not fixed and thus the data format
                x = tracklets_data_chunk['x_dut_0']
                y = tracklets_data_chunk['y_dut_0']
                z = tracklets_data_chunk['z_dut_0']
                x_err = tracklets_data_chunk['xerr_dut_0']
                y_err = tracklets_data_chunk['yerr_dut_0']
                z_err = tracklets_data_chunk['zerr_dut_0']
                charge = tracklets_data_chunk['charge_dut_0']
                n_hits = tracklets_data_chunk['n_hits_dut_0']
                for dut_index in range(1, n_duts):
                    x = np.column_stack((x, tracklets_data_chunk['x_dut_%d' % (dut_index)]))
                    y = np.column_stack((y, tracklets_data_chunk['y_dut_%d' % (dut_index)]))
                    z = np.column_stack((z, tracklets_data_chunk['z_dut_%d' % (dut_index)]))
                    x_err = np.column_stack((x_err, tracklets_data_chunk['xerr_dut_%d' % (dut_index)]))
                    y_err = np.column_stack((y_err, tracklets_data_chunk['yerr_dut_%d' % (dut_index)]))
                    z_err = np.column_stack((z_err, tracklets_data_chunk['zerr_dut_%d' % (dut_index)]))
                    charge = np.column_stack((charge, tracklets_data_chunk['charge_dut_%d' % (dut_index)]))
                    n_hits = np.column_stack((n_hits, tracklets_data_chunk['n_hits_dut_%d' % (dut_index)]))

                event_number = tracklets_data_chunk['event_number']
                track_quality = np.zeros_like(tracklets_data_chunk['track_quality'])
                n_tracks = tracklets_data_chunk['n_tracks']

                # Perform the track finding with jitted loop
                _find_tracks_loop(event_number=event_number,
                                  x=x,
                                  y=y,
                                  z=z,
                                  x_err=x_err,
                                  y_err=y_err,
                                  z_err=z_err,
                                  charge=charge,
                                  n_hits=n_hits,
                                  track_quality=track_quality,
                                  n_tracks=n_tracks,
                                  column_sigma=column_sigma,
                                  row_sigma=row_sigma,
                                  min_cluster_distance=min_cluster_distance)

                # Merge result data from arrays into one recarray
                combined = np.column_stack((event_number, x, y, z, charge, n_hits, track_quality, n_tracks, x_err, y_err, z_err))
                combined = np.core.records.fromarrays(combined.transpose(), dtype=tracklets_data_chunk.dtype)

                track_candidates.append(combined)
                progress_bar.update(index)
            progress_bar.finish()


def fit_tracks(input_track_candidates_file, input_alignment_file, output_tracks_file, fit_duts=None, selection_hit_duts=None, selection_fit_duts=None, exclude_dut_hit=True, selection_track_quality=1, pixel_size=None, n_pixels=None, beam_energy=None, material_budget=None, add_scattering_plane=False, max_tracks=None, force_prealignment=False, use_correlated=False, min_track_distance=False, keep_data=False, method='Fit', full_track_info=False, chunk_size=1000000):
    '''Fits either a line through selected DUT hits for selected DUTs (method=Fit) or uses a Kalman Filter to build tracks (method=Kalman).
    The selection criterion for the track candidates to fit is the track quality and the maximum number of hits per event.
    The fit is done for specified DUTs only (fit_duts). This DUT is then not included in the fit (include_duts).
    Bad DUTs can be always ignored in the fit (ignore_duts).

    Parameters
    ----------
    input_track_candidates_file : string
        Filename of the input track candidate file.
    input_alignment_file : string
        Filename of the input alignment file.
    output_tracks_file : string
        Filename of the output tracks file.
    fit_duts : iterable
        Specify DUTs for which tracks will be fitted. A track table will be generated for each fit DUT.
        If None, all existing DUTs are used.
    selection_hit_duts : iterable, or iterable of iterable
        The duts that are required to have a hit with the given track quality. Otherwise the track is omitted.
        If None: require all DUTs to have a hit, but if exclude_dut_hit = True do not use actual fit_dut.
        If iterable: use selection for all devices, e.g.: Require hit in DUT 0, and 3: selection_hit_duts = (0, 3).
        If iterable of iterable: define dut with hits for all devices seperately,
        e.g. for 3 devices: selection_hit_duts = ((1, 2), (0, 1, 2), (0, 1))
    selection_fit_duts : iterable, or iterable of iterable or None
        If None, selection_hit_duts are used for fitting.
        Cannot define DUTs that are not in selection_hit_duts,
        e.g. require hits in DUT0, DUT1, DUT3, DUT4 but do not use DUT3 in the fit:
        selection_hit_duts = (0, 1, 3, 4)
        selection_fit_duts = (0, 1, 4)
    exclude_dut_hit : bool
        Set to not require a hit in the actual fit DUT (e.g.: for unconstrained residuals).
        False: Just use all devices as specified in selection_hit_duts.
        True: Do not take the DUT hit for track selection / fitting, even if specified in selection_hit_duts.
    max_tracks : uint
        Take only events with tracks <= max_tracks. If None, take any event.
    force_prealignment : bool
        If True, use pre-alignment, even if alignment data is availale.
    selection_track_quality : uint, iterable
        One number valid for all DUTs or an iterable with a number for each DUT.
        0: All tracks with hits in DUT and references are taken
        1: The track hits in DUT and reference are within 2-sigma of the correlation
        2: The track hits in DUT and reference are within 1-sigma of the correlation
        Track quality is saved for each DUT as boolean in binary representation. 8-bit integer for each 'quality stage', one digit per DUT.
        E.g. 0000 0101 assigns hits in DUT0 and DUT2 to the corresponding track quality.
    pixel_size : iterable of tuples
        One tuple per DUT describing the pixel dimension (column/row),
        e.g. for two FE-I4 DUTs [(250, 50), (250, 50)]. Only needed for Kalman Filter.
    n_pixels : iterable of tuples
        One tuple per DUT describing the number of pixels in column, row direction
        e.g. for 2 DUTs: n_pixels = [(80, 336), (80, 336)]. Only needed for Kalman Filter.
    beam_energy : uint
        Energy of electron beam in MeV. Only needed for Kalman Filter.
    material_budget : iterable
        Material budget of all DUTs. The material budget is defined as the thickness (sensor + other scattering materials)
        devided by the radiation length (Silicon: 93700 um, M26(50 um Si + 50 um Kapton): 125390 um). Only needed for Kalman Filter.
    add_scattering_plane : dict
<<<<<<< HEAD
        Specifies an additional scattering plane in case of additional DUTs which are not used.
        The dictionary must contain:
=======
        Specifies additional scattering planes in case of additional DUTs which are not used.
        The dictionary must contain the following keys:
>>>>>>> 1c958a27
            z_scatter: z position of scattering plane in um
            material_budget_scatter: material budget of scattering plane
            alignment_scatter: list which contains alpha, beta and gamma angles of scattering plane.
                               If None, no rotation will be considered.
        In case of multiple scattering planes, each value of a key is a list, with items corresponding to each scattering plane.
        If add_scattering_plane is False, no scattering plane will be added.
    use_correlated : bool
        Use only events that are correlated. Can (at the moment) be applied only if function uses corrected Tracklets file.
    keep_data : bool
        Keep all track candidates in data and add track info only to fitted tracks. Needed for purity calculations!
    method : string
        Available methods are 'Kalman' which uses a Kalman Filter for track building or 'Fit' which uses a simple
        straight line fit for track building.
    full_track_info : bool
        If True predicted state vector of all DUTs is appended to track table in order to get full information on track.
        If False only state vector of DUT for which the track is fitted is appended to track table.
        This option is only possible if the Kalman Filter method is choosen.
    min_track_distance : iterable, boolean
        A minimum distance all track intersection at the DUT have to be apart, otherwise these tracks are deleted.
        This is needed to get a correct efficiency number, since assigning the same cluster to several tracks is error prone
        and will not be implemented.
        If it is true the std setting of 200 um is used. Otherwise a distance in um for each DUT has to be given.
        e.g.: For two devices: min_track_distance = (50, 250)
        If False, the minimum track distance is not considered.
    chunk_size : uint
        Chunk size of the data when reading from file.
    '''

    logging.info('=== Fitting tracks (Method: %s) ===' % method)

    if method != "Fit" and method != "Kalman":
        raise ValueError('Method "%s" not recognized!' % method)
    if method == "Kalman" and not pixel_size:
        raise ValueError('Kalman filter requires pixel size for covariance matrix!')
    if method != "Kalman" and full_track_info is True:
        raise ValueError('Full track information option only possible for Kalman Filter method.')

    # Load alignment data
    use_prealignment = True if force_prealignment else False

    with tb.open_file(input_alignment_file, mode="r") as in_file_h5:  # Open file with alignment data
        if use_prealignment:
            logging.info('Use pre-alignment data')
            prealignment = in_file_h5.root.PreAlignment[:]
            n_duts = prealignment.shape[0]
            z_positions = prealignment['z']
        else:
            logging.info('Use alignment data')
            alignment = in_file_h5.root.Alignment[:]
            n_duts = alignment.shape[0]
            z_positions = alignment['translation_z']

    if fit_duts is None:
        fit_duts = range(n_duts)  # standard setting: fit tracks for all DUTs
    elif not isinstance(fit_duts, Iterable):
        fit_duts = [fit_duts]
    # Check for duplicates
    if len(fit_duts) != len(set(fit_duts)):
        raise ValueError("found douplicate in fit_duts")
    # Check if any iterable in iterable
    if any(map(lambda val: isinstance(val, Iterable), fit_duts)):
        raise ValueError("item in fit_duts is iterable")

    # Create track, hit selection
    if selection_hit_duts is None:  # If None: use all DUTs
        selection_hit_duts = range(n_duts)
    # Check iterable and length
    if not isinstance(selection_hit_duts, Iterable):
        raise ValueError("selection_hit_duts is no iterable")
    elif not selection_hit_duts:  # empty iterable
        raise ValueError("selection_hit_duts has no items")
    # Check if only non-iterable in iterable
    if all(map(lambda val: not isinstance(val, Iterable), selection_hit_duts)):
        selection_hit_duts = [selection_hit_duts[:] for _ in fit_duts]
    # Check if only iterable in iterable
    if not all(map(lambda val: isinstance(val, Iterable), selection_hit_duts)):
        raise ValueError("not all items in selection_hit_duts are iterable")
    # Finally check length of all arrays
    if len(selection_hit_duts) != len(fit_duts):  # empty iterable
        raise ValueError("selection_hit_duts has the wrong length")
    for hit_dut in selection_hit_duts:
        if len(hit_dut) < 2:  # check the length of the items
            raise ValueError("item in selection_hit_duts has length < 2")

    # Create track, hit selection
    if selection_fit_duts is None:  # If None: use all DUTs
        selection_fit_duts = []
        # copy each item
        for hit_duts in selection_hit_duts:
            selection_fit_duts.append(hit_duts[:])  # require a hit for each fit DUT
    # Check iterable and length
    if not isinstance(selection_fit_duts, Iterable):
        raise ValueError("selection_fit_duts is no iterable")
    elif not selection_fit_duts:  # empty iterable
        raise ValueError("selection_fit_duts has no items")
    # Check if only non-iterable in iterable
    if all(map(lambda val: not isinstance(val, Iterable), selection_fit_duts)):
        selection_fit_duts = [selection_fit_duts[:] for _ in fit_duts]
    # Check if only iterable in iterable
    if not all(map(lambda val: isinstance(val, Iterable), selection_fit_duts)):
        raise ValueError("not all items in selection_fit_duts are iterable")
    # Finally check length of all arrays
    if len(selection_fit_duts) != len(fit_duts):  # empty iterable
        raise ValueError("selection_fit_duts has the wrong length")
    for index, fit_dut in enumerate(selection_fit_duts):
        if len(fit_dut) < 2:  # check the length of the items
            raise ValueError("item in selection_fit_duts has length < 2")
        if set(fit_dut) - set(selection_hit_duts[index]):  # fit DUTs are required to have a hit
            raise ValueError("DUT in selection_fit_duts is not in selection_hit_duts")

    # Create track, hit selection
    if not isinstance(selection_track_quality, Iterable):  # all items the same, special case for selection_track_quality
        selection_track_quality = [[selection_track_quality] * len(hit_duts) for hit_duts in selection_hit_duts]  # every hit DUTs require a track quality value
    # Check iterable and length
    if not isinstance(selection_track_quality, Iterable):
        raise ValueError("selection_track_quality is no iterable")
    elif not selection_track_quality:  # empty iterable
        raise ValueError("selection_track_quality has no items")
    # Check if only non-iterable in iterable
    if all(map(lambda val: not isinstance(val, Iterable), selection_track_quality)):
        selection_track_quality = [selection_track_quality for _ in fit_duts]
    # Check if only iterable in iterable
    if not all(map(lambda val: isinstance(val, Iterable), selection_track_quality)):
        raise ValueError("not all items in selection_track_quality are iterable")
    # Finally check length of all arrays
    if len(selection_track_quality) != len(fit_duts):  # empty iterable
        raise ValueError("selection_track_quality has the wrong length")
    for index, track_quality in enumerate(selection_track_quality):
        if len(track_quality) != len(selection_hit_duts[index]):  # check the length of each items
            raise ValueError("item in selection_track_quality and selection_hit_duts does not have the same length")

    # Special mode: use all DUTs in the fit and the selections are all the same --> the data does only have to be fitted once
    if not exclude_dut_hit and all(set(x) == set(selection_hit_duts[0]) for x in selection_hit_duts) and all(set(x) == set(selection_fit_duts[0]) for x in selection_fit_duts) and all(list(x) == list(selection_track_quality[0]) for x in selection_track_quality):
        same_tracks_for_all_duts = True
        logging.info('All fit DUTs uses the same parameters, generate single output table')
    else:
        same_tracks_for_all_duts = False

    def create_results_array(good_track_candidates, slopes, offsets, chi2s, n_duts, good_track_selection, track_candidates_chunk, track_estimates_chunk_full=None):
        # Define description
        description = [('event_number', np.int64)]
        for index in range(n_duts):
            description.append(('x_dut_%d' % index, np.float))
        for index in range(n_duts):
            description.append(('y_dut_%d' % index, np.float))
        for index in range(n_duts):
            description.append(('z_dut_%d' % index, np.float))
        for index in range(n_duts):
            description.append(('charge_dut_%d' % index, np.float))
        for index in range(n_duts):
            description.append(('n_hits_dut_%d' % index, np.int8))
        for dimension in range(3):
            description.append(('offset_%d' % dimension, np.float))
        for dimension in range(3):
            description.append(('slope_%d' % dimension, np.float))
        if full_track_info is True and method == "Kalman":
            for index in range(n_duts):
                description.append(('predicted_x_dut_%d' % index, np.float))
            for index in range(n_duts):
                description.append(('predicted_y_dut_%d' % index, np.float))
            for index in range(n_duts):
                description.append(('predicted_z_dut_%d' % index, np.float))
            for index in range(n_duts):
                description.append(('slope_x_dut_%d' % index, np.float))
            for index in range(n_duts):
                description.append(('slope_y_dut_%d' % index, np.float))
            for index in range(n_duts):
                description.append(('slope_z_dut_%d' % index, np.float))
        description.extend([('track_chi2', np.uint32), ('track_quality', np.uint32), ('n_tracks', np.int8)])
        for index in range(n_duts):
            description.append(('xerr_dut_%d' % index, np.float))
        for index in range(n_duts):
            description.append(('yerr_dut_%d' % index, np.float))
        for index in range(n_duts):
            description.append(('zerr_dut_%d' % index, np.float))

        # Select only fitted tracks (keep data = False) or keep all track candidates (keep data = True)
        if keep_data:
            tracks_array = np.full(track_candidates_chunk.shape[0], dtype=description, fill_value=np.nan)
            track_candidates_chunk[good_track_selection] = good_track_candidates
        else:
            tracks_array = np.full((n_tracks,), dtype=description, fill_value=np.nan)
            track_candidates_chunk = good_track_candidates
        # print len(tracks_array)
        # Define structure of track_array
        tracks_array['event_number'] = track_candidates_chunk['event_number']
        tracks_array['track_quality'] = track_candidates_chunk['track_quality']
        tracks_array['n_tracks'] = track_candidates_chunk['n_tracks']
        for index in range(n_duts):
            # print track_candidates_chunk['x_dut_%d' % index]
            tracks_array['x_dut_%d' % index] = track_candidates_chunk['x_dut_%d' % index]
            tracks_array['y_dut_%d' % index] = track_candidates_chunk['y_dut_%d' % index]
            tracks_array['z_dut_%d' % index] = track_candidates_chunk['z_dut_%d' % index]
            tracks_array['xerr_dut_%d' % index] = track_candidates_chunk['xerr_dut_%d' % index]
            tracks_array['yerr_dut_%d' % index] = track_candidates_chunk['yerr_dut_%d' % index]
            tracks_array['zerr_dut_%d' % index] = track_candidates_chunk['zerr_dut_%d' % index]
            tracks_array['charge_dut_%d' % index] = track_candidates_chunk['charge_dut_%d' % index]
            tracks_array['n_hits_dut_%d' % index] = track_candidates_chunk['n_hits_dut_%d' % index]

        # New track fit info
        if keep_data:
            for dimension in range(3):
                # print len(tracks_array['offset_%d' % dimension]), len(offsets[:, dimension])
                tracks_array['offset_%d' % dimension][good_track_selection] = offsets[:, dimension]
                tracks_array['slope_%d' % dimension][good_track_selection] = slopes[:, dimension]
            if full_track_info is True and method == "Kalman":
                for index in range(n_duts):
                    tracks_array['predicted_x_dut_%d' % index][good_track_selection] = track_estimates_chunk_full[:, index, 0]
                    tracks_array['predicted_y_dut_%d' % index][good_track_selection] = track_estimates_chunk_full[:, index, 1]
                    tracks_array['predicted_z_dut_%d' % index][good_track_selection] = track_estimates_chunk_full[:, index, 2]
                    tracks_array['slope_x_dut_%d' % index][good_track_selection] = track_estimates_chunk_full[:, index, 3]
                    tracks_array['slope_y_dut_%d' % index][good_track_selection] = track_estimates_chunk_full[:, index, 4]
                    tracks_array['slope_z_dut_%d' % index][good_track_selection] = track_estimates_chunk_full[:, index, 5]
            tracks_array['track_chi2'][good_track_selection] = chi2s
        else:
            for dimension in range(3):
                # print len(tracks_array['offset_%d' % dimension]), len(offsets[:, dimension])
                tracks_array['offset_%d' % dimension] = offsets[:, dimension]
                tracks_array['slope_%d' % dimension] = slopes[:, dimension]
            if full_track_info is True and method == "Kalman":
                for index in range(n_duts):
                    tracks_array['predicted_x_dut_%d' % index] = track_estimates_chunk_full[:, index, 0]
                    tracks_array['predicted_y_dut_%d' % index] = track_estimates_chunk_full[:, index, 1]
                    tracks_array['predicted_z_dut_%d' % index] = track_estimates_chunk_full[:, index, 2]
                    tracks_array['slope_x_dut_%d' % index] = track_estimates_chunk_full[:, index, 3]
                    tracks_array['slope_y_dut_%d' % index] = track_estimates_chunk_full[:, index, 4]
                    tracks_array['slope_z_dut_%d' % index] = track_estimates_chunk_full[:, index, 5]
            tracks_array['track_chi2'] = chi2s

        return tracks_array

    def store_track_data(fit_dut, min_track_distance):  # Set the offset to the track intersection with the tilted plane and store the data
        if use_prealignment:  # Pre-alignment does not set any plane rotations thus plane normal = (0, 0, 1) and position = (0, 0, z)
            dut_position = np.array([0., 0., prealignment['z'][fit_dut]])
            dut_plane_normal = np.array([0., 0., 1.])
        else:  # Deduce plane orientation in 3D for track extrapolation; not needed if rotation info is not available (e.g. only prealigned data)
            dut_position = np.array([alignment[fit_dut]['translation_x'], alignment[fit_dut]['translation_y'], alignment[fit_dut]['translation_z']])
            rotation_matrix = geometry_utils.rotation_matrix(alpha=alignment[fit_dut]['alpha'],
                                                             beta=alignment[fit_dut]['beta'],
                                                             gamma=alignment[fit_dut]['gamma'])
            basis_global = rotation_matrix.T.dot(np.eye(3))
            dut_plane_normal = basis_global[2]

        # Set the offset to the track intersection with the tilted plane
        actual_offsets = geometry_utils.get_line_intersections_with_plane(line_origins=offsets,
                                                                          line_directions=slopes,
                                                                          position_plane=dut_position,
                                                                          normal_plane=dut_plane_normal)

        tracks_array = create_results_array(good_track_candidates, slopes, actual_offsets, chi2s, n_duts, good_track_selection, track_candidates_chunk)

        try:  # Check if table exists already, than append data
            tracklets_table = out_file_h5.get_node('/Tracks_DUT_%d' % fit_dut)
        except tb.NoSuchNodeError:  # Table does not exist, thus create new
            tracklets_table = out_file_h5.create_table(out_file_h5.root, name='Tracks_DUT_%d' % fit_dut, description=np.zeros((1,), dtype=tracks_array.dtype).dtype, title='Tracks fitted for DUT_%d' % fit_dut, filters=tb.Filters(complib='blosc', complevel=5, fletcher32=False))

        # Remove tracks that are too close when extrapolated to the actual DUT
        # All merged track are signaled by n_tracks = -1
        actual_min_track_distance = min_track_distance[fit_dut]
        if actual_min_track_distance > 0:
            _find_merged_tracks(tracks_array, actual_min_track_distance)
            selection = tracks_array['n_tracks'] > 0
            logging.info('Removed %d merged tracks (%1.1f%%)', np.count_nonzero(~selection), float(np.count_nonzero(~selection)) / selection.shape[0] * 100.)
            tracks_array = tracks_array[selection]

        tracklets_table.append(tracks_array)

        # Plot chi2 distribution
        plot_utils.plot_track_chi2(chi2s=chi2s, fit_dut=fit_dut, output_pdf=output_pdf)

    def store_track_data_kalman(fit_dut, min_track_distance):  # Set the offset to the track intersection with the tilted plane and store the data
        if use_prealignment:  # Pre-alignment does not set any plane rotations thus plane normal = (0, 0, 1) and position = (0, 0, z)
            dut_position = np.array([0., 0., prealignment['z'][fit_dut]])
            dut_plane_normal = np.array([0., 0., 1.])
        else:  # Deduce plane orientation in 3D for track extrapolation; not needed if rotation info is not available (e.g. only prealigned data)
            dut_position = np.array([alignment[fit_dut]['translation_x'], alignment[fit_dut]['translation_y'], alignment[fit_dut]['translation_z']])
            rotation_matrix = geometry_utils.rotation_matrix(alpha=alignment[fit_dut]['alpha'],
                                                             beta=alignment[fit_dut]['beta'],
                                                             gamma=alignment[fit_dut]['gamma'])
            basis_global = rotation_matrix.T.dot(np.eye(3))  # TODO: why transposed?
            dut_plane_normal = basis_global[2]

        # FIXME: calculate real slope in z direction
        slopes = np.column_stack((track_estimates_chunk[:, fit_dut, 2],
                                  track_estimates_chunk[:, fit_dut, 3],
                                  np.ones((track_estimates_chunk.shape[0],)).reshape(track_estimates_chunk.shape[0], 1)))

        # z position of each track estimate
        z_position = geometry_utils.get_line_intersections_with_plane(line_origins=np.column_stack((track_estimates_chunk[:, fit_dut, 0],
                                                                                                    track_estimates_chunk[:, fit_dut, 1],
                                                                                                    np.ones(track_estimates_chunk[:, fit_dut, 0].shape))),
                                                                      line_directions=np.column_stack((np.zeros((track_estimates_chunk[:, fit_dut, 0].shape)),
                                                                                                       np.zeros(track_estimates_chunk[:, fit_dut, 0].shape),
                                                                                                       np.ones(track_estimates_chunk[:, fit_dut, 0].shape))),
                                                                      position_plane=dut_position,
                                                                      normal_plane=dut_plane_normal)[:, -1]

        offsets = np.column_stack((track_estimates_chunk[:, fit_dut, 0],
                                   track_estimates_chunk[:, fit_dut, 1],
                                   z_position))
        # do not need to calculate intersection with plane, since track parameters are estimated at the respective plane in kalman filter.
        # This is different than for straight line fit, where intersection calculation is needed.
        actual_offsets = offsets

        if full_track_info is True and method == "Kalman":
            # array to store x,y,z position and respective slopes of other DUTs
            track_estimates_chunk_full = np.full(shape=(track_estimates_chunk.shape[0], n_duts, 6), fill_value=np.nan)
            for dut_index in range(n_duts):
                if dut_index == fit_dut:  # do not need to transform data of actual fit dut, this is already done,
                    continue
                if use_prealignment:  # Pre-alignment does not set any plane rotations thus plane normal = (0, 0, 1) and position = (0, 0, z)
                    dut_position = np.array([0., 0., prealignment['z'][dut_index]])
                    dut_plane_normal = np.array([0., 0., 1.])
                else:  # Deduce plane orientation in 3D for track extrapolation; not needed if rotation info is not available (e.g. only prealigned data)
                    dut_position = np.array([alignment[dut_index]['translation_x'], alignment[dut_index]['translation_y'], alignment[dut_index]['translation_z']])
                    rotation_matrix = geometry_utils.rotation_matrix(alpha=alignment[dut_index]['alpha'],
                                                                     beta=alignment[dut_index]['beta'],
                                                                     gamma=alignment[dut_index]['gamma'])
                    basis_global = rotation_matrix.T.dot(np.eye(3))  # TODO: why transposed?
                    dut_plane_normal = basis_global[2]

                # FIXME: calculate real slope in z direction
                slopes_full = np.column_stack((track_estimates_chunk[:, dut_index, 2],
                                               track_estimates_chunk[:, dut_index, 3],
                                               np.ones((track_estimates_chunk.shape[0],)).reshape(track_estimates_chunk.shape[0], 1)))

                # z position of each track estimate
                z_position = geometry_utils.get_line_intersections_with_plane(line_origins=np.column_stack((track_estimates_chunk[:, dut_index, 0],
                                                                                                            track_estimates_chunk[:, dut_index, 1],
                                                                                                            np.ones(track_estimates_chunk[:, dut_index, 0].shape))),
                                                                              line_directions=np.column_stack((np.zeros((track_estimates_chunk[:, dut_index, 0].shape)), 
                                                                                                               np.zeros(track_estimates_chunk[:, dut_index, 0].shape), 
                                                                                                               np.ones(track_estimates_chunk[:, dut_index, 0].shape))),
                                                                              position_plane=dut_position,
                                                                              normal_plane=dut_plane_normal)[:, -1]

                offsets_full = np.column_stack((track_estimates_chunk[:, dut_index, 0],
                                                track_estimates_chunk[:, dut_index, 1],
                                                z_position))

                # do not need to calculate intersection with plane, since track parameters are estimated at the respective plane in kalman filter.
                # This is different than for straight line fit, where intersection calculation is needed.
                actual_offsets_full = offsets_full

                track_estimates_chunk_full[:, dut_index] = np.column_stack((actual_offsets_full[:, 0],
                                                                           actual_offsets_full[:, 1],
                                                                           actual_offsets_full[:, 2],
                                                                           slopes_full[:, 0],
                                                                           slopes_full[:, 1],
                                                                           slopes_full[:, 2]))

            tracks_array = create_results_array(good_track_candidates, slopes, actual_offsets, chi2s, n_duts, good_track_selection, track_candidates_chunk, track_estimates_chunk_full)
        else:
            tracks_array = create_results_array(good_track_candidates, slopes, actual_offsets, chi2s, n_duts, good_track_selection, track_candidates_chunk)

        try:  # Check if table exists already, than append data
            tracklets_table = out_file_h5.get_node('/Kalman_Tracks_DUT_%d' % fit_dut)
        except tb.NoSuchNodeError:  # Table does not exist, thus create new
            tracklets_table = out_file_h5.create_table(out_file_h5.root, name='Kalman_Tracks_DUT_%d' % fit_dut, description=np.zeros((1,), dtype=tracks_array.dtype).dtype, title='Tracks fitted for DUT_%d_with_Kalman_Filter' % fit_dut, filters=tb.Filters(complib='blosc', complevel=5, fletcher32=False))

        # Remove tracks that are too close when extrapolated to the actual DUT
        # All merged track are signaled by n_tracks = -1
        actual_min_track_distance = min_track_distance[fit_dut]
        if actual_min_track_distance > 0:
            _find_merged_tracks(tracks_array, actual_min_track_distance)
            selection = tracks_array['n_tracks'] > 0
            logging.info('Removed %d merged tracks (%1.1f%%)', np.count_nonzero(~selection), float(np.count_nonzero(~selection)) / selection.shape[0] * 100.)
            tracks_array = tracks_array[selection]

        tracklets_table.append(tracks_array)

        # Plot chi2 distribution
        plot_utils.plot_track_chi2(chi2s=chi2s, fit_dut=fit_dut, output_pdf=output_pdf)

    def select_data(dut_index):  # Select track by and DUT hits to use

        dut_selection = 0  # DUTs to be used in the fit
        dut_fit_selection = 0  # DUT to use in fit
        info_str_hit = []  # For info output
        info_str_fit = []  # For info output

        for hit_dut in selection_hit_duts[dut_index]:
            if exclude_dut_hit and hit_dut == fit_duts[dut_index]:
                continue
            dut_selection |= ((1 << hit_dut))
            info_str_hit.append('DUT%d' % hit_dut)
        n_slection_duts = bin(dut_selection)[2:].count("1")
        logging.info('Use %d DUTs for track selection: %s', n_slection_duts, ', '.join(info_str_hit))

        for selected_fit_dut in selection_fit_duts[dut_index]:
            if exclude_dut_hit and selected_fit_dut == fit_duts[dut_index]:
                continue
            dut_fit_selection |= ((1 << selected_fit_dut))
            info_str_fit.append('DUT%d' % selected_fit_dut)
        n_fit_duts = bin(dut_fit_selection)[2:].count("1")
        logging.info("Use %d DUTs for track fit: %s", n_fit_duts, ', '.join(info_str_fit))

        track_quality_mask = 0
        quality_index = 0
        info_quality = ['no hit'] * n_slection_duts
        for index, dut in enumerate(selection_hit_duts[dut_index]):
            if exclude_dut_hit and dut == fit_duts[dut_index]:
                continue
            for quality in range(3):
                if quality <= selection_track_quality[dut_index][index]:
                    track_quality_mask |= ((1 << dut) << quality * 8)
                    if quality == 0:
                        info_quality[quality_index] = 'only hit'
                    else:
                        info_quality[quality_index] = str(quality)
            quality_index += 1
        logging.info("Use track quality for track selection: %s", ', '.join(info_quality))

        return dut_selection, dut_fit_selection, track_quality_mask

    pool = Pool()
    with PdfPages(os.path.splitext(output_tracks_file)[0] + '.pdf') as output_pdf:
        with tb.open_file(input_track_candidates_file, mode='r') as in_file_h5:
            try:  # If file exists already delete it first
                os.remove(output_tracks_file)
            except OSError:
                pass
            with tb.open_file(output_tracks_file, mode='w') as out_file_h5:  # Append mode to be able to append to existing tables; file is created here since old file is deleted
                if min_track_distance is True:
                    min_track_distance = np.array([(200.)] * n_duts)
                elif min_track_distance is False:
                    min_track_distance = np.zeros(n_duts)
                elif isinstance(min_track_distance, (int, float)):
                    min_track_distance = np.array([(min_track_distance)] * n_duts)
                else:
                    min_track_distance = np.array(min_track_distance)

                for fit_dut_index, actual_fit_dut in enumerate(fit_duts):  # Loop over the DUTs where tracks shall be fitted for
                    logging.info('Fit tracks for DUT%d', actual_fit_dut)
                    dut_selection, dut_fit_selection, track_quality_mask = select_data(fit_dut_index)
                    n_fit_duts = bin(dut_fit_selection)[2:].count("1")
                    if n_fit_duts < 2:
                        logging.warning('Insufficient track hits to do the fit (< 2). Omit DUT%d', actual_fit_dut)
                        continue

                    progress_bar = progressbar.ProgressBar(widgets=['', progressbar.Percentage(), ' ', progressbar.Bar(marker='*', left='|', right='|'), ' ', progressbar.AdaptiveETA()], maxval=in_file_h5.root.TrackCandidates.shape[0], term_width=80)
                    progress_bar.start()

                    for track_candidates_chunk, index_candidates in analysis_utils.data_aligned_at_events(in_file_h5.root.TrackCandidates, chunk_size=chunk_size):

                        # Select tracks based on the dut that are required to have a hit (dut_selection) with a certain quality (track_quality)
                        n_tracks = track_candidates_chunk.shape[0]
                        good_track_selection = (track_candidates_chunk['track_quality'] & track_quality_mask) == track_quality_mask
                        n_tracks_quality = np.count_nonzero(good_track_selection)
                        removed_n_tracks_quality = n_tracks - n_tracks_quality
                        # remove merged clusters
                        good_track_selection = np.logical_and(good_track_selection, track_candidates_chunk['n_tracks'] > 0)  # n_tracks < 0 means merged cluster, omit these to allow valid efficiency calculation
                        n_tracks_not_merged = np.count_nonzero(good_track_selection)
                        removed_n_tracks_merged = n_tracks_quality - n_tracks_not_merged

                        if max_tracks:  # Option to neglect events with too many hits
                            good_track_selection = np.logical_and(good_track_selection, track_candidates_chunk['n_tracks'] <= max_tracks)
                            n_tracks_max_tracks = np.count_nonzero(good_track_selection)
                            removed_n_tracks_max_tracks = n_tracks_not_merged - n_tracks_max_tracks
                            removed_n_tracks = removed_n_tracks_quality + removed_n_tracks_merged + removed_n_tracks_max_tracks
                            logging.info('Removed %d of %d (%.1f%%) track candidates (quality: %d tracks, merged clusters: %d tracks, max tracks: %d tracks)',
                                         removed_n_tracks,
                                         n_tracks,
                                         100.0 * removed_n_tracks / n_tracks,
                                         removed_n_tracks_quality,
                                         removed_n_tracks_merged,
                                         removed_n_tracks_max_tracks)
                        else:
                            removed_n_tracks = removed_n_tracks_quality + removed_n_tracks_merged
                            logging.info('Removed %d of %d (%.1f%%) track candidates (quality: %d tracks, merged clusters: %d tracks)',
                                         removed_n_tracks,
                                         n_tracks,
                                         100.0 * removed_n_tracks / n_tracks,
                                         removed_n_tracks_quality,
                                         removed_n_tracks_merged)

                        if use_correlated:  # Reduce track selection to correlated DUTs only
                            good_track_selection &= (track_candidates_chunk['track_quality'] & (dut_selection << 24) == (dut_selection << 24))
                            n_tracks_correlated = np.count_nonzero(good_track_selection)
                            removed_n_tracks_correlated = n_tracks - n_tracks_correlated - removed_n_tracks
                            logging.info('Removed %d of %d (%.1f%%) track candidates due to correlated cuts',
                                         removed_n_tracks_correlated,
                                         n_tracks,
                                         100.0 * removed_n_tracks_correlated / n_tracks)

                        good_track_candidates = track_candidates_chunk[good_track_selection]

                        # Prepare track hits array to be fitted
                        index, n_tracks = 0, good_track_candidates['event_number'].shape[0]  # Index of tmp track hits array
                        if method == "Fit":
                            track_hits = np.full((n_tracks, n_fit_duts, 3), np.nan)
                        elif method == "Kalman":
                            track_hits = np.full((n_tracks, n_duts, 5), np.inf)

                        for dut_index in range(0, n_duts):  # Fill index loop of new array
                            if method == "Fit" and ((1 << dut_index) & dut_fit_selection) == (1 << dut_index):  # True if DUT is used in fit
                                xyz = np.column_stack((good_track_candidates['x_dut_%s' % dut_index],
                                                       good_track_candidates['y_dut_%s' % dut_index],
                                                       good_track_candidates['z_dut_%s' % dut_index]))
                                track_hits[:, index, :] = xyz
                                index += 1
                            elif method == "Kalman":
                                xyz = np.column_stack(np.ma.array((good_track_candidates['x_dut_%s' % dut_index],
                                                                   good_track_candidates['y_dut_%s' % dut_index],
                                                                   good_track_candidates['z_dut_%s' % dut_index],
                                                                   good_track_candidates['xerr_dut_%s' % dut_index],
                                                                   good_track_candidates['yerr_dut_%s' % dut_index])))
                                track_hits[:, index, :] = xyz
                                index += 1

                        # Split data and fit on all available cores
                        n_slices = cpu_count()
                        slices = np.array_split(track_hits, n_slices)
                        if method == "Fit":
                            results = pool.map(_fit_tracks_loop, slices)
                        elif method == "Kalman":
                            if use_prealignment:
                                # if prealignment is used, planes are not rotated, thus do not have to correct
                                # rotation in kalman filter
                                alignment = None
                            else:
                                alignment = alignment
                            results = pool.map(functools.partial(
                                _function_wrapper_fit_tracks_kalman_loop, pixel_size,
                                n_pixels, dut_fit_selection, z_positions, alignment,
                                beam_energy, material_budget, add_scattering_plane), slices)
                        del track_hits

                        # Store results
                        if method == "Fit":
                            offsets = np.concatenate([i[0] for i in results])  # Merge offsets from all cores in results
                            slopes = np.concatenate([i[1] for i in results])  # Merge slopes from all cores in results
                            chi2s = np.concatenate([i[2] for i in results])  # Merge chi2 from all cores in results

                            # Store the data
                            if not same_tracks_for_all_duts:  # Check if all DUTs were fitted at once
                                store_track_data(actual_fit_dut, min_track_distance)
                            else:
                                for dut_index in fit_duts:
                                    store_track_data(dut_index, min_track_distance)

                        if method == "Kalman":
                            track_estimates_chunk = np.concatenate([i[0] for i in results])  # merge predicted x,y pos from all cores in results
                            chi2s = np.concatenate([i[1] for i in results])  # merge chi2 from all cores in results

                            # Store the data
                            if not same_tracks_for_all_duts:  # Check if all DUTs were fitted at once
                                store_track_data_kalman(actual_fit_dut, min_track_distance)
                            else:
                                for dut_index in fit_duts:
                                    store_track_data_kalman(dut_index, min_track_distance)

                        progress_bar.update(index_candidates)
                    progress_bar.finish()
                    if same_tracks_for_all_duts:  # Stop fit Dut loop since all DUTs were fitted at once
                        break
    pool.close()
    pool.join()


# Helper functions that are not meant to be called directly during analysis
@njit
def _set_dut_track_quality(dut_x, dut_y, curr_x, curr_y, track_quality, track_index, dut_index, dut_column_sigma, dut_row_sigma):
    # Set track quality of actual DUT from actual DUT hit
    if not np.isnan(curr_x):  # curr_x = nan is no hit
        track_quality[track_index] |= (1 << dut_index)  # Set track with hit
        x_distance, y_distance = abs(curr_x - dut_x), abs(curr_y - dut_y)
        if x_distance < 1 * dut_column_sigma and y_distance < 1 * dut_row_sigma:  # High quality track hits
            track_quality[track_index] |= (65793 << dut_index)
        elif x_distance < 2 * dut_column_sigma and y_distance < 2 * dut_row_sigma:  # Low quality track hits
            track_quality[track_index] |= (257 << dut_index)
    else:
        track_quality[track_index] &= (~(65793 << dut_index))  # Unset track quality


@njit
def _reset_dut_track_quality(dut_x, dut_y, first_dut_x, first_dut_y, track_quality, hit_index, dut_index, dut_column_sigma, dut_row_sigma):
    track_quality[hit_index] &= ~(65793 << dut_index)  # Reset track quality to zero
    if not np.isnan(dut_x):  # x = nan is no hit
        track_quality[hit_index] |= (1 << dut_index)  # Set track with hit
        x_distance, y_distance = abs(dut_x - first_dut_x), abs(dut_y - first_dut_y)
        if x_distance < 1 * dut_column_sigma and y_distance < 1 * dut_row_sigma:  # High quality track hits
            track_quality[hit_index] |= (65793 << dut_index)
        elif x_distance < 2 * dut_column_sigma and y_distance < 2 * dut_row_sigma:  # Low quality track hits
            track_quality[hit_index] |= (257 << dut_index)


@njit
def _get_first_dut_index(x, index):
    ''' Returns the first DUT that has a hit for the track at index '''
    dut_index = 0
    for dut_index in range(x.shape[1]):  # Loop over duts, to get first DUT hit of track
        if not np.isnan(x[index][dut_index]):
            break
    return dut_index


@njit
def _swap_hits(x, y, z, charge, n_hits, x_err, y_err, z_err, track_index, dut_index, hit_index, swap_x, swap_y, swap_z, swap_charge, swap_n_hits, swap_x_err, swap_y_err, swap_z_err):
    #     print 'Swap hits', x[track_index][dut_index], x[hit_index][dut_index]
    tmp_x, tmp_y, tmp_z = x[track_index][dut_index], y[track_index][dut_index], z[track_index][dut_index]
    tmp_charge, tmp_n_hits = charge[track_index][dut_index], n_hits[track_index][dut_index]
    tmp_x_err, tmp_y_err, tmp_z_err = x_err[track_index][dut_index], y_err[track_index][dut_index], z_err[track_index][dut_index]

    x[track_index][dut_index], y[track_index][dut_index], z[track_index][dut_index] = swap_x, swap_y, swap_z
    charge[track_index][dut_index], n_hits[track_index][dut_index] = swap_charge, swap_n_hits
    x_err[track_index][dut_index], y_err[track_index][dut_index], z_err[track_index][dut_index] = swap_x_err, swap_y_err, swap_z_err

    x[hit_index][dut_index], y[hit_index][dut_index], z[hit_index][dut_index] = tmp_x, tmp_y, tmp_z
    charge[hit_index][dut_index], n_hits[hit_index][dut_index] = tmp_charge, tmp_n_hits
    x_err[hit_index][dut_index], y_err[hit_index][dut_index], z_err[hit_index][dut_index] = tmp_x_err, tmp_y_err, tmp_z_err


@njit
def _set_n_tracks(x, y, start_index, stop_index, n_tracks, n_actual_tracks, min_cluster_distance, n_duts):
    if start_index < 0:
        start_index = 0

    if n_actual_tracks > 1:  # Only if the event has more than one track check the min_cluster_distance
        for dut_index in range(n_duts):
            if min_cluster_distance[dut_index] != 0:  # Check if minimum track distance evaluation is set, 0 is no mimimum track distance cut
                for i in range(start_index, stop_index):  # Loop over all event hits
                    actual_column, actual_row = x[i][dut_index], y[i][dut_index]
                    if np.isnan(actual_column):  # Omit virtual hit
                        continue
                    for j in range(i + 1, stop_index):  # Loop over other event hits
                        if sqrt((actual_column - x[j][dut_index])**2 + (actual_row - y[j][dut_index])**2) < min_cluster_distance[dut_index]:
                            for i in range(start_index, stop_index):  # Set number of tracks of this event to -1 to signal merged hits, thus merged tracks
                                n_tracks[i] = -1
                            return

    # Called if no merged track is found
    for i in range(start_index, stop_index):  # Set number of tracks of previous event
        n_tracks[i] = n_actual_tracks


@njit
def _find_tracks_loop(event_number, x, y, z, x_err, y_err, z_err, charge, n_hits, track_quality, n_tracks, column_sigma, row_sigma, min_cluster_distance):
    ''' Complex loop to resort the tracklets array inplace to form track candidates. Each track candidate
    is given a quality identifier. Each hit is put to the best fitting track. Tracks are assumed to have
    no big angle, otherwise this approach does not work.
    Optimizations included to make it compile with numba. Can be called from
    several real threads if they work on different areas of the array'''
    n_duts = x.shape[1]
    actual_event_number = event_number[0]

    # Numba uses c scopes, thus define all used variables here
    n_actual_tracks = 0
    track_index, actual_hit_track_index = 0, 0  # Track index of table and first track index of actual event

    for track_index, curr_event_number in enumerate(event_number):  # Loop over all possible tracks
        # Set variables for new event
        if curr_event_number != actual_event_number:  # Detect new event
            actual_event_number = curr_event_number
            _set_n_tracks(x=x,
                          y=y,
                          start_index=track_index - n_actual_tracks,
                          stop_index=track_index,
                          n_tracks=n_tracks,
                          n_actual_tracks=n_actual_tracks,
                          min_cluster_distance=min_cluster_distance,
                          n_duts=n_duts)
            n_actual_tracks = 0
            actual_hit_track_index = track_index

        n_actual_tracks += 1
        reference_hit_set = False  # The first real hit (column, row != nan) is the reference hit of the actual track
        n_track_hits = 0

        for dut_index in range(n_duts):  # loop over all DUTs in the actual track
            actual_column_sigma, actual_row_sigma = column_sigma[dut_index], row_sigma[dut_index]

            if not reference_hit_set and not np.isnan(x[track_index][dut_index]):  # Search for first DUT that registered a hit
                actual_x, actual_y = x[track_index][dut_index], y[track_index][dut_index]
                reference_hit_set = True
                track_quality[track_index] |= (65793 << dut_index)  # First track hit has best quality by definition
                n_track_hits += 1
            elif reference_hit_set:  # First hit found, now find best (closest) DUT hit
                # Calculate the hit distance of the actual assigned DUT hit towards the actual reference hit
                actual_x_distance, actual_y_distance = abs(x[track_index][dut_index] - actual_x), abs(y[track_index][dut_index] - actual_y)
                actual_hit_distance = sqrt(actual_x_distance**2 + actual_y_distance**2)  # The hit distance of the actual assigned hit
                if np.isnan(x[track_index][dut_index]):
                    actual_hit_distance = -1  # Signal no hit
                shortest_hit_distance = -1  # The shortest hit distance to the actual hit; -1 means not assigned
                for hit_index in range(actual_hit_track_index, event_number.shape[0]):  # Loop over all not sorted hits of actual DUT
                    if event_number[hit_index] != actual_event_number:  # Abort condition
                        break
                    curr_x, curr_y, curr_z = x[hit_index][dut_index], y[hit_index][dut_index], z[hit_index][dut_index]
                    curr_charge, curr_n_hits = charge[hit_index][dut_index], n_hits[hit_index][dut_index]
                    curr_x_err, curr_y_err, curr_z_err = x_err[hit_index][dut_index], y_err[hit_index][dut_index], z_err[hit_index][dut_index]
                    if not np.isnan(curr_x):  # x = nan is no hit
                        # Calculate the hit distance of the actual DUT hit towards the actual reference hit
                        x_distance, y_distance = abs(curr_x - actual_x), abs(curr_y - actual_y)
                        hit_distance = sqrt(x_distance**2 + y_distance**2)
                        if shortest_hit_distance < 0 or hit_distance < shortest_hit_distance:  # Check if the hit is closer to reference hit
                            if track_index != hit_index:  # Check if hit swapping is needed
                                if track_index > hit_index:  # Check if hit is already assigned to other track
                                    first_dut_index = _get_first_dut_index(x, hit_index)  # Get reference DUT index of other track
                                    first_dut_x, first_dut_y = x[hit_index][first_dut_index], y[hit_index][first_dut_index]
                                    # Calculate hit distance to reference hit of other track
                                    x_distance_tmp, y_distance_tmp = abs(curr_x - first_dut_x), abs(curr_y - first_dut_y)
                                    hit_distance_old = sqrt(x_distance_tmp**2 + y_distance_tmp**2)
                                    if actual_hit_distance >= 0 and actual_hit_distance < hit_distance:  # Check if actual assigned hit is better
                                        continue
                                    if hit_distance > hit_distance_old:  # Only take hit if it fits better to actual track; otherwise leave it with other track
                                        continue
                                _swap_hits(x=x,
                                           y=y,
                                           z=z,
                                           charge=charge,
                                           n_hits=n_hits,
                                           x_err=x_err,
                                           y_err=y_err,
                                           z_err=z_err,
                                           track_index=track_index,
                                           dut_index=dut_index,
                                           hit_index=hit_index,
                                           swap_x=curr_x,
                                           swap_y=curr_y,
                                           swap_z=curr_z,
                                           swap_charge=curr_charge,
                                           swap_n_hits=curr_n_hits,
                                           swap_x_err=curr_x_err,
                                           swap_y_err=curr_y_err,
                                           swap_z_err=curr_z_err)
                                if track_index > hit_index:  # Check if hit is already assigned to other track
                                    dut_x, dut_y = x[hit_index][dut_index], y[hit_index][dut_index]
                                    first_dut_index = _get_first_dut_index(x, hit_index)  # Get reference DUT index of other track
                                    first_dut_x, first_dut_y = x[hit_index][first_dut_index], y[hit_index][first_dut_index]
                                    _reset_dut_track_quality(dut_x=dut_x,
                                                             dut_y=dut_y,
                                                             first_dut_x=first_dut_x,
                                                             first_dut_y=first_dut_y,
                                                             track_quality=track_quality,
                                                             hit_index=hit_index,
                                                             dut_index=dut_index,
                                                             dut_column_sigma=actual_column_sigma,
                                                             dut_row_sigma=actual_row_sigma)
                            shortest_hit_distance = hit_distance
                            n_track_hits += 1
                curr_x, curr_y = x[track_index][dut_index], y[track_index][dut_index]
                _set_dut_track_quality(dut_x=actual_x,
                                       dut_y=actual_y,
                                       curr_x=curr_x,
                                       curr_y=curr_y,
                                       track_quality=track_quality,
                                       track_index=track_index,
                                       dut_index=dut_index,
                                       dut_column_sigma=actual_column_sigma,
                                       dut_row_sigma=actual_row_sigma)

        # Set number of tracks of last event
        _set_n_tracks(x=x,
                      y=y,
                      start_index=track_index - n_actual_tracks + 1,
                      stop_index=track_index + 1,
                      n_tracks=n_tracks,
                      n_actual_tracks=n_actual_tracks,
                      min_cluster_distance=min_cluster_distance,
                      n_duts=n_duts)


@njit
def _find_merged_tracks(tracks_array, min_track_distance):  # Check if several tracks are less than min_track_distance apart. Then exclude these tracks (set n_tracks = -1)
    i = 0
    for _ in range(0, tracks_array.shape[0]):
        track_index = i
        if track_index >= tracks_array.shape[0]:
            break
        actual_event = tracks_array[track_index]['event_number']
        for _ in range(track_index, tracks_array.shape[0]):  # Loop over event hits
            if tracks_array[i]['event_number'] != actual_event:  # Next event reached, break loop
                break
            if tracks_array[i]['n_tracks'] < 2:  # Only if the event has more than one track check the min_track_distance
                i += 1
                break
            offset_x, offset_y = tracks_array[i]['offset_0'], tracks_array[i]['offset_1']
            for j in range(i + 1, tracks_array.shape[0]):  # Loop over other event hits
                if tracks_array[j]['event_number'] != actual_event:  # Next event reached, break loop
                    break
                if sqrt((offset_x - tracks_array[j]['offset_0'])**2 + (offset_y - tracks_array[j]['offset_1'])**2) < min_track_distance:
                    tracks_array[i]['n_tracks'] = -1
                    tracks_array[j]['n_tracks'] = -1
            i += 1


def _fit_tracks_loop(track_hits):
    ''' Do 3d line fit and calculate chi2 for each fit. '''
    def line_fit_3d(hits):
        # subtract mean for each component (x,y,z) for SVD calculation
        datamean = hits.mean(axis=0)
        offset, slope = datamean, np.linalg.svd(hits - datamean, full_matrices=False)[2][0]  # http://stackoverflow.com/questions/2298390/fitting-a-line-in-3d
        slope_mag = np.sqrt(slope.dot(slope))
        intersections = offset + slope / slope[2] * (hits.T[2][:, np.newaxis] - offset[2])  # Fitted line and DUT plane intersections (here: points)
        chi2 = np.sum(np.square(hits - intersections), dtype=np.uint32)  # Chi2 of the fit in um
        return datamean, slope / slope_mag, chi2

    slope = np.empty((track_hits.shape[0], 3), dtype=np.float)
    offset = np.empty((track_hits.shape[0], 3), dtype=np.float)
    chi2 = np.empty((track_hits.shape[0],), dtype=np.float)

    for index, actual_hits in enumerate(track_hits):  # Loop over selected track candidate hits and fit
        try:
            offset[index], slope[index], chi2[index] = line_fit_3d(actual_hits)
        except np.linalg.linalg.LinAlgError:
            offset[index], slope[index], chi2[index] = np.nan, np.nan, np.nan

    return offset, slope, chi2


def _function_wrapper_fit_tracks_kalman_loop(*args):  # Needed for multiprocessing call with arguments
    '''
    Function for multiprocessing call with arguments for speed up.
    '''
    pixel_size, n_pixels, dut_fit_selection, z_positions, alignment, beam_energy, material_budget, add_scattering_plane, track_hits = args

    return _fit_tracks_kalman_loop(track_hits, dut_fit_selection, pixel_size, n_pixels, z_positions, alignment, beam_energy, material_budget, add_scattering_plane)[0:2]


def _kalman_fit_3d(hits, alignment, dut_fit_selection, transition_matrix, transition_covariance, transition_offset, observation_matrix, observation_covariance, observation_offset, initial_state_mean, initial_state_covariance):
    '''
    This function calls the Kalman Filter. It returns track by track the smoothed state vector which contains in the first two components
    the smoothed hit positions and in the last two components the respective slopes. Additionally the chi square of the track is calculated
    and returned.

    Parameters
    ----------
    hits : array_like
        Array which contains the x, y and z hit position of each DUT for one track.
    alignment : array_like or None
        Aligment data, which contains rotations and translations for each DUT. Needed to take rotations of DUTs into account,
        in order to get correct transition matrices. If pre-alignment data is used, this is set to None since no rotations have to be
        taken into account.
    dut_fit_selection : iterable
        List of DUTs which should be included in Kalman Filter. DUTs which are not in list
        were treated as missing measurements and will not be included in the Filtering step.
    transition_matrix : array_like
        Transition matrix for each DUT except the last one. The transition matrix transports the state vector from one DUT to another DUT.
    transition_covariance : array_like
        Matrix which describes for each DUT except the last one the covariance of the transition matrix.
    transition_offset : array_like
        Vector which array_like the offset of each transition.
    observation_matrix : array_like
        Matrix which converts the state vector to the actual measurement vector.
    observation_covariance : array_like
        Matrix which describes the covariance of the measurement.
    observation_offset : array_like
        Vector which describes the offset of each measurement.
    initial_state_mean : array_like
        Vector which describes the starting point of the state vector.
    initial_state_covariance : array_like
        Error on the starting pointin of the state vector.

    Returns
    -------
    smoothed_state_estimates : array_like
        Smoothed state vectors.
    chi2 : uint
        Chi2 of track.
    x_err : array_like
        Error of smoothed hit position in x direction. Calculated from smoothed
        state covariance matrix.
    y_err : array_like
        Error of smoothed hit position in y direction. Calculated from smoothed
        state covariance matrix.
    '''
    kf = kalman.KalmanFilter()

    measurements = ma.array(np.append(hits[:, :, 0:2], (np.repeat([np.zeros((hits.shape[1], 2))], hits.shape[0], axis=0)), axis=-1))

    # mask duts which should not used in fit
    for dut_index in range(0, measurements.shape[1]):
        if dut_index not in dut_fit_selection:
            measurements[:, dut_index, ] = ma.masked

    # Check for invalid values (NaN)
    if np.any(np.isnan(measurements)):
        logging.warning('Not all measurements have valid values (Array contains NANs).')

    smoothed_state_estimates, cov = kf.smooth(alignment, transition_matrix, transition_offset, transition_covariance,
                                              observation_matrix, observation_offset, observation_covariance,
                                              initial_state_mean, initial_state_covariance, measurements)

    chi2 = np.sum(np.square(measurements[:, :, 0:2] - smoothed_state_estimates[:, :,  0:2]), dtype=np.uint32, axis=(1, 2))
    x_err = np.sqrt(np.diagonal(cov, axis1=3, axis2=2))[:, :, 0]
    y_err = np.sqrt(np.diagonal(cov, axis1=3, axis2=2))[:, :, 1]

    # Check for invalid values (NaN)
    if np.any(np.isnan(smoothed_state_estimates)):
        logging.warning('Not all smoothed state estimates have valid values (Array contains NANs)! Check input of  Kalman Filter.')

    return smoothed_state_estimates, chi2, x_err, y_err


def _fit_tracks_kalman_loop(track_hits, dut_fit_selection, pixel_size, n_pixels, z_positions, alignment, beam_energy, material_budget, add_scattering_plane):
    '''
    Loop over the selected tracks. In this function all matrices for the Kalman Filter are calculated track by track
    and the Kalman Filter is started. With dut_fit_selection only the duts which are selected are included in the Kalman Filter.
    Not included DUTs are masked.

    Parameters
    ----------
    track_hits : array_like
        Array which contains the x, y and z hit position of each DUT for all tracks.
    dut_fit_selection : uint
        8-bit- integer in binary representation. E.g. dut_fit_selection = 61 (0b111101) means that measurements of DUT 1 and
        DUT 6 are treated as missing measurements and will not be included in the Filtering step.
    pixel_size : iterable of tuples
        One tuple per DUT describing the pixel dimension (column/row),
        e.g. for two FE-I4 DUTs [(250, 50), (250, 50)].
    n_pixels : iterable of tuples
        One tuple per DUT describing the number of pixels in column, row direction
        e.g. for 2 DUTs: n_pixels = [(80, 336), (80, 336)]. Only needed for Kalman Filter.
    z_positions : iterable
        The z positions of the DUTs in um. Here, needed for Kalman Filter.
    alignment : array_like or None
        Aligment data, which contains rotations and translations for each DUT. Needed to take rotations of DUTs into account,
        in order to get correct transition matrices. If pre-alignment data is used, this is set to None since no rotations have to be
        taken into account.
    beam_energy : uint
        Energy of electron beam in MeV.
    material_budget : iterable
        Material budget of all DUTs. The material budget is defined as the thickness (sensor + other scattering materials)
        devided by the radiation length (Silicon: 93700 um, M26(50 um Si + 50 um Kapton): 125390 um).
    add_scattering_plane : dict
<<<<<<< HEAD
        Specifies an additional scattering plane in case of additional DUTs which are not used.
        The dictionary must contain:
=======
        Specifies additional scattering planes in case of additional DUTs which are not used.
        The dictionary must contain the following keys:
>>>>>>> 1c958a27
            z_scatter: z position of scattering plane in um
            material_budget_scatter: material budget of scattering plane
            alignment_scatter: list which contains alpha, beta and gamma angles of scattering plane.
                               If None, no rotation will be considered.
        In case of multiple scattering planes, each value of a key is a list, with items corresponding to each scattering plane.
        If add_scattering_plane is False, no scattering plane will be added.
    Returns
    -------
    smoothed_state_estimates : array_like
        Smoothed state vectors, which contains (smoothed x position, smoothed y position, slope_x, slope_y).
    chi2 : uint
        Chi2 of track.
    x_err : array_like
        Error of smoothed hit position in x direction. Calculated from smoothed
        state covariance matrix. Only approximation, since only diagonal element is taken.
    y_err : array_like
        Error of smoothed hit position in y direction. Calculated from smoothed
        state covariance matrix. Only approximation, since only diagonal element is taken.
    '''
    z_positions = np.array(z_positions)
    n_pixels = np.array(n_pixels)
    n_duts = track_hits.shape[1]
    chunk_size = track_hits.shape[0]
    dut_selection = np.array(range(0, n_duts))

    # set multiple scattering environment
    material_budget = np.array(material_budget)

    if add_scattering_plane:
<<<<<<< HEAD
        n_duts = n_duts + 1
        dut_selection = np.array(range(0, n_duts))
        # initialize scattering plane values
        z_scatter = add_scattering_plane['z_scatter']
        index_scatter = np.argmax(z_positions > z_scatter) # return first index that meets condition
        if index_scatter == 0:  # if index is 0, z_scatter is greater than z_positions[-1]
            msg = 'z position of scatter plane not in telescope! (z_scatter=%d, z_positions=%s)' % (z_scatter, ''.join(str(z_positions)))
            raise IndexError(msg)
=======
        # initialize scattering plane values
        z_scatter = add_scattering_plane['z_scatter']
        index_scatter = [np.where(np.sort(np.append(z_positions, z_scatter)) == z_scatter[i])[0][0] for i in range(len(z_scatter))]
>>>>>>> 1c958a27
        material_budget_scatter = add_scattering_plane['material_budget_scatter']
        alignment_scatter_total = []
        for i in range(len(add_scattering_plane['alignment_scatter'])):
            if add_scattering_plane['alignment_scatter'][i] is not None:
                alignment_scatter = [(index_scatter[i], 0., 0., z_scatter[i], add_scattering_plane['alignment_scatter'][i][0],
                                     add_scattering_plane['alignment_scatter'][i][1], add_scattering_plane['alignment_scatter'][i][2], 0., 0.)]
                alignment_scatter_total.append(alignment_scatter)
            else:
                alignment_scatter = [(index_scatter[i], 0., 0., z_scatter[i], 0., 0., 0., 0., 0.)]
                alignment_scatter_total.append(alignment_scatter)
        # append new values
        for i in range(len(z_scatter)):
            material_budget = np.insert(material_budget, index_scatter[i], material_budget_scatter[i])
            z_positions = np.insert(z_positions, index_scatter[i], z_scatter[i])
            alignment = np.insert(alignment, index_scatter[i], alignment_scatter_total[i])
            track_hits = np.insert(track_hits, index_scatter[i], np.full((track_hits.shape[0], track_hits.shape[2]), fill_value=np.nan), axis=1)
        # fix dut number in alignment array
        for index in range(alignment.shape[0]):
            alignment[index][0] = index
        # correct number of duts and update dut selection
        n_duts = n_duts + len(z_scatter)
        dut_selection = np.array(range(0, n_duts))
    # Calculate multiple scattering
    mass = 0.511  # mass in MeV (electrons)
    momentum = np.sqrt(beam_energy**2 - mass**2)
    beta = momentum / beam_energy  # almost 1

    # rms angle of multiple scattering
    theta = np.array(((13.6 / momentum / beta) * np.sqrt(material_budget) * (1. + 0.038 * np.log(material_budget))))

    # express transition covariance matrix
    transition_covariance = np.zeros((chunk_size, n_duts - 1, 4, 4))

    # express transition matrix
    transition_matrix = np.zeros((chunk_size, n_duts - 1, 4, 4))

    # express transition and observation offset matrices
    transition_offset = np.zeros((chunk_size, n_duts - 1, 4))
    observation_offset = np.zeros((chunk_size, n_duts, 4))

    # express initial state. Contains (x_pos, y_pos, slope_x, slope_y).
    initial_state_mean = np.zeros((chunk_size, 4))

    # express observatipon matrix
    observation_matrix = np.zeros((chunk_size, n_duts, 4, 4))

    # express observation covariance matrices
    observation_covariance = np.zeros((chunk_size, n_duts, 4, 4))
    # only observe x and y position
    observation_matrix[:, :, 0, 0] = 1.
    observation_matrix[:, :, 1, 1] = 1.

    # express initial state covariance matrices: x and y pos have initial error of pixel resolution and x and y slopes have large error
    initial_state_covariance = np.zeros((chunk_size, 4, 4))
    # error on initial slope is roughly divergence of beam (5 mrad). Error on initial x-y position depends on fit selection
    initial_state_covariance[:, 2, 2] = np.square(5e-3)
    initial_state_covariance[:, 3, 3] = np.square(5e-3)

    # create a list of duts which should be included in the fit
    dut_list = np.full(shape=(n_duts), fill_value=np.nan)
    for index in range(n_duts):
        dut_n = index
        if np.bitwise_and(1 << index, dut_fit_selection) == 2 ** index:
            dut_list[dut_n] = dut_n
    dut_fit_selection = dut_list[~np.isnan(dut_list)].astype(int)

    # This selection is needed for matrices for the kalman filter.
    # It selects all duts, except the last one.
    sel = dut_selection[:-1]
    z_diff = z_positions[sel + 1] - z_positions[sel]

<<<<<<< HEAD
    if add_scattering_plane:  # need to shift dut fit selection in case of additional scattering plane
        dut_fit_selection[np.where(dut_fit_selection > (index_scatter - 1))[0][0]:] = dut_fit_selection[np.where(dut_fit_selection > (index_scatter - 1))[0][0]:] + 1
=======
    if add_scattering_plane:
        for i in range(len(index_scatter)):  # need to shift dut fit selection in case of additional scattering plane
                dut_fit_selection[np.where(dut_fit_selection > (index_scatter[i] - 1))[0][0]:] = dut_fit_selection[np.where(dut_fit_selection > (index_scatter[i] - 1))[0][0]:] + 1
>>>>>>> 1c958a27

    for index, actual_hits in enumerate(track_hits):  # Loop over selected track candidate hits and fit
        # cluster hit position error
        x_err = np.array(actual_hits[:, 3])
        y_err = np.array(actual_hits[:, 4])

        # Take cluster hit position error as measurement error for duts which have a hit.
        # For those who have no hit, need no error, since the should not be included in fit via fit selection
        observation_covariance[index, dut_selection[~np.isnan(x_err)], 0, 0] = np.square(x_err[dut_selection[~np.isnan(x_err)]])
        observation_covariance[index, dut_selection[~np.isnan(x_err)], 1, 1] = np.square(y_err[dut_selection[~np.isnan(x_err)]])

        if dut_selection[0] in dut_fit_selection:  # first dut is in fit selection
            # If first dut is used in track building, take first dut hit as initial value and
            # its corresponding cluster position error as the error on the measurement.
            initial_state_mean[index] = np.array([actual_hits[0, 0], actual_hits[0, 1], 0., 0.])
            initial_state_covariance[index, 0, 0] = np.square(x_err[0])
            initial_state_covariance[index, 1, 1] = np.square(y_err[0])
        else:  # first dut is not in fit selction
            # Take hit from first dut which is in fit selection. Cannot take hit from first dut,
            # since do not want to pass measurement to kalman filter (unbiased).
            # Due to the fact that this hit position can be very off through multiple scattering,
            # take whole sensor as error (this error must be very large).
            initial_state_mean[index] = np.array([actual_hits[dut_fit_selection[0], 0], actual_hits[dut_fit_selection[0], 1], 0., 0.])
            initial_state_covariance[index, 0, 0] = np.square(n_pixels * pixel_size)[dut_fit_selection[0], 0]
            initial_state_covariance[index, 1, 1] = np.square(n_pixels * pixel_size)[dut_fit_selection[0], 1]

        # express transition matrices
        # transition matrices are filled already here. In case of prealignment matrices will not be updated.
        # If alignment is used, transition matrices are updated (in Kalman Filter) before each prediction step in order to take
        # rotations of planes into account.
        transition_matrix[index, sel, :, 0] = np.array([1., 0., 0., 0.])
        transition_matrix[index, sel, :, 1] = np.array([0., 1., 0., 0.])
        transition_matrix[index, sel, :, 2] = np.array([(z_diff), np.zeros((len(sel),)),
                                                        np.ones((len(sel),)), np.zeros((len(sel),))]).T
        transition_matrix[index, sel, :, 3] = np.array([np.zeros((len(sel),)), (z_diff),
                                                        np.zeros((len(sel),)), np.ones((len(sel),))]).T

        # express transition covariance matrices, according to http://web-docs.gsi.de/~ikisel/reco/Methods/CovarianceMatrices-NIMA329-1993.pdf
        transition_covariance[index, sel, :, 0] = np.array([(z_diff)**2 * theta[sel]**2,
                                                            np.zeros((len(sel),)),
                                                            -(z_diff) * theta[sel]**2,
                                                            np.zeros((len(sel),))]).T
        transition_covariance[index, sel, :, 1] = np.array([np.zeros((len(sel),)),
                                                            (z_diff)**2 * theta[sel]**2,
                                                            np.zeros((len(sel),)),
                                                            -(z_diff) * theta[sel]**2]).T
        transition_covariance[index, sel, :, 2] = np.array([-(z_diff) * theta[sel]**2,
                                                            np.zeros((len(sel),)),
                                                            theta[sel]**2,
                                                            np.zeros((len(sel),))]).T
        transition_covariance[index, sel, :, 3] = np.array([np.zeros((len(sel),)),
                                                            -(z_diff) * theta[sel]**2,
                                                            np.zeros((len(sel),)),
                                                            theta[sel]**2]).T

    # run kalman filter
    track_estimate_chunks, chi2, x_err, y_err = _kalman_fit_3d(track_hits[:, :, 0:2], alignment, dut_fit_selection,
                                                               transition_matrix, transition_covariance,
                                                               transition_offset, observation_matrix,
                                                               observation_covariance, observation_offset,
                                                               initial_state_mean, initial_state_covariance)

    if add_scattering_plane:  # delete estimated state vector at scattering plane
        track_estimate_chunks = np.delete(track_estimate_chunks, index_scatter, axis=1)
        x_err = np.delete(x_err, index_scatter, axis=1)
        y_err = np.delete(y_err, index_scatter, axis=1)

    return track_estimate_chunks, chi2, x_err, y_err<|MERGE_RESOLUTION|>--- conflicted
+++ resolved
@@ -199,13 +199,8 @@
         Material budget of all DUTs. The material budget is defined as the thickness (sensor + other scattering materials)
         devided by the radiation length (Silicon: 93700 um, M26(50 um Si + 50 um Kapton): 125390 um). Only needed for Kalman Filter.
     add_scattering_plane : dict
-<<<<<<< HEAD
-        Specifies an additional scattering plane in case of additional DUTs which are not used.
-        The dictionary must contain:
-=======
         Specifies additional scattering planes in case of additional DUTs which are not used.
         The dictionary must contain the following keys:
->>>>>>> 1c958a27
             z_scatter: z position of scattering plane in um
             material_budget_scatter: material budget of scattering plane
             alignment_scatter: list which contains alpha, beta and gamma angles of scattering plane.
@@ -230,8 +225,6 @@
         If it is true the std setting of 200 um is used. Otherwise a distance in um for each DUT has to be given.
         e.g.: For two devices: min_track_distance = (50, 250)
         If False, the minimum track distance is not considered.
-    chunk_size : uint
-        Chunk size of the data when reading from file.
     '''
 
     logging.info('=== Fitting tracks (Method: %s) ===' % method)
@@ -1131,13 +1124,8 @@
         Material budget of all DUTs. The material budget is defined as the thickness (sensor + other scattering materials)
         devided by the radiation length (Silicon: 93700 um, M26(50 um Si + 50 um Kapton): 125390 um).
     add_scattering_plane : dict
-<<<<<<< HEAD
-        Specifies an additional scattering plane in case of additional DUTs which are not used.
-        The dictionary must contain:
-=======
         Specifies additional scattering planes in case of additional DUTs which are not used.
         The dictionary must contain the following keys:
->>>>>>> 1c958a27
             z_scatter: z position of scattering plane in um
             material_budget_scatter: material budget of scattering plane
             alignment_scatter: list which contains alpha, beta and gamma angles of scattering plane.
@@ -1167,20 +1155,10 @@
     material_budget = np.array(material_budget)
 
     if add_scattering_plane:
-<<<<<<< HEAD
-        n_duts = n_duts + 1
-        dut_selection = np.array(range(0, n_duts))
         # initialize scattering plane values
-        z_scatter = add_scattering_plane['z_scatter']
-        index_scatter = np.argmax(z_positions > z_scatter) # return first index that meets condition
-        if index_scatter == 0:  # if index is 0, z_scatter is greater than z_positions[-1]
-            msg = 'z position of scatter plane not in telescope! (z_scatter=%d, z_positions=%s)' % (z_scatter, ''.join(str(z_positions)))
-            raise IndexError(msg)
-=======
-        # initialize scattering plane values
+        index_scatter = add_scattering_plane['index_scatter']
         z_scatter = add_scattering_plane['z_scatter']
         index_scatter = [np.where(np.sort(np.append(z_positions, z_scatter)) == z_scatter[i])[0][0] for i in range(len(z_scatter))]
->>>>>>> 1c958a27
         material_budget_scatter = add_scattering_plane['material_budget_scatter']
         alignment_scatter_total = []
         for i in range(len(add_scattering_plane['alignment_scatter'])):
@@ -1252,14 +1230,9 @@
     sel = dut_selection[:-1]
     z_diff = z_positions[sel + 1] - z_positions[sel]
 
-<<<<<<< HEAD
-    if add_scattering_plane:  # need to shift dut fit selection in case of additional scattering plane
-        dut_fit_selection[np.where(dut_fit_selection > (index_scatter - 1))[0][0]:] = dut_fit_selection[np.where(dut_fit_selection > (index_scatter - 1))[0][0]:] + 1
-=======
     if add_scattering_plane:
         for i in range(len(index_scatter)):  # need to shift dut fit selection in case of additional scattering plane
                 dut_fit_selection[np.where(dut_fit_selection > (index_scatter[i] - 1))[0][0]:] = dut_fit_selection[np.where(dut_fit_selection > (index_scatter[i] - 1))[0][0]:] + 1
->>>>>>> 1c958a27
 
     for index, actual_hits in enumerate(track_hits):  # Loop over selected track candidate hits and fit
         # cluster hit position error
